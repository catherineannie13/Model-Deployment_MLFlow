--- conflicted
+++ resolved
@@ -65,7 +65,9 @@
         model_.compile(optimizer=Adam(learning_rate=learning_rate),
                        loss='categorical_crossentropy',
                        metrics=['accuracy'])
-<<<<<<< HEAD
+        model_.compile(optimizer=Adam(learning_rate=learning_rate),
+                       loss='categorical_crossentropy',
+                       metrics=['accuracy'])
 
         roc_auc_callback = RocAucCallback(train_generator, val_generator, num_classes)
         
@@ -122,44 +124,6 @@
         # Log the cloned model structure with MLflow (consider logging `best_model` directly if applicable)
         mlflow.tensorflow.log_model(model_clone, "model_structure")
         # End the MLflow run
-=======
-
-        roc_auc_callback = RocAucCallback(train_generator, val_generator, num_classes)
-        
-        # ModelCheckpoint callback to save the model
-        checkpoint_dir = 'models/checkpoints/' + model_name
-        checkpoint_filepath = os.path.join(checkpoint_dir, 'model_checkpoint.h5')
-        model_checkpoint_callback = ModelCheckpoint(
-            filepath=checkpoint_filepath,
-            save_weights_only=False,
-            monitor='val_accuracy',
-            mode='max',
-            save_best_only=True
-        )
-        
-        # Early Stopping callback
-        early_stopping_callback = EarlyStopping(
-            monitor='val_loss',
-            patience=3,  # Adjust patience as needed
-            restore_best_weights=True
-        )
-        
-        # Reduce learning rate on plateau
-        reduce_lr_callback = ReduceLROnPlateau(
-            monitor='val_loss',
-            factor=0.1,
-            patience=2,
-            min_lr=1e-6
-        )
-
-        model_.fit(train_generator,
-                   epochs=epochs,
-                   validation_data=val_generator,
-                   callbacks=[roc_auc_callback, model_checkpoint_callback, early_stopping_callback, reduce_lr_callback])
-
-        best_model = tf.keras.models.load_model(checkpoint_filepath)
-        mlflow.tensorflow.log_model(tf.keras.models.clone_model(model_), "model")
->>>>>>> ffe6781b
         mlflow.end_run()
 
 if __name__ == "__main__":
@@ -168,14 +132,14 @@
     test_dir = '../dataset/defungi/test'
     image_size = (224, 224)
     batch_size = 32
+    train_dir = '../dataset/defungi/train'
+    val_dir = '../dataset/defungi/val'
+    test_dir = '../dataset/defungi/test'
+    image_size = (224, 224)
+    batch_size = 32
     num_classes = 5
     learning_rate = 1e-4
     epochs = 10
-<<<<<<< HEAD
     model = InceptionV3Model(input_shape=(224, 224, 3), num_classes=num_classes)
     model_name = "InceptionV3_ROC_AUC_ES_RLRP"
-=======
-    model = EfficientNetModel(input_shape=(224, 224, 3), num_classes=num_classes)
-    model_name = "EfficientNet_ROC_AUC"
->>>>>>> ffe6781b
     train_model(model, model_name, train_dir, val_dir, test_dir, image_size, batch_size, num_classes, learning_rate, epochs)